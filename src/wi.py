--- conflicted
+++ resolved
@@ -520,7 +520,38 @@
 
     # ----------------------------------------------------------------------------------------------
 
-<<<<<<< HEAD
+    def get_defects_comet(self):
+        """
+        Получение дефектов comet.
+
+        :return: Список дефектов comet.
+        """
+
+        markers = self.get_defect_comet_markers()
+        markers[0] = 0
+        markers[-1] = 0
+
+        # Формируем список дефектов.
+        # objs = [Defect(self.Parent.FileName,
+        #                self.Channel,
+        #                'comet',
+        #                self.specpos_to_time(i))
+        #         for (i, marker) in enumerate(markers)
+        #        if (marker == 1)]
+
+        # return objs
+
+        for m in markers:
+            if m:
+                return [Defect(self.Parent.FileName,
+                               self.Channel,
+                               'comet',
+                               (0.0, self.Parent.Duration))]
+
+        return []
+
+    # ----------------------------------------------------------------------------------------------
+
     def get_defects_muted2(self, lim_down=6, lim_db=-37, hop_length=512):
         """
         Функция обнаружения эффекта глухой записи в аудиосигнале.
@@ -653,37 +684,6 @@
                            (td[0], td[-1]))]
         else:
             return []
-=======
-    def get_defects_comet(self):
-        """
-        Получение дефектов comet.
-
-        :return: Список дефектов comet.
-        """
-
-        markers = self.get_defect_comet_markers()
-        markers[0] = 0
-        markers[-1] = 0
-
-        # Формируем список дефектов.
-        # objs = [Defect(self.Parent.FileName,
-        #                self.Channel,
-        #                'comet',
-        #                self.specpos_to_time(i))
-        #         for (i, marker) in enumerate(markers)
-        #        if (marker == 1)]
-
-        # return objs
-
-        for m in markers:
-            if m:
-                return [Defect(self.Parent.FileName,
-                               self.Channel,
-                               'comet',
-                               (0.0, self.Parent.Duration))]
-
-        return []
->>>>>>> 6cd4859b
 
     # ----------------------------------------------------------------------------------------------
 
@@ -702,13 +702,10 @@
             return self.get_defects_snap2()
         elif defect_name == 'muted':
             return self.get_defects_muted()
-<<<<<<< HEAD
+        elif defect_name == 'comet':
+            return self.get_defects_comet()
         elif defect_name == 'muted2':
             return self.get_defects_muted2()
-=======
-        elif defect_name == 'comet':
-            return self.get_defects_comet()
->>>>>>> 6cd4859b
         else:
             raise Exception('unknown defect name ({0})'.format(defect_name))
 
@@ -1012,13 +1009,10 @@
             return self.get_defects_snap2()
         elif defect_name == 'muted':
             return self.get_defects_muted()
-<<<<<<< HEAD
         elif defect_name == 'muted2':
             return self.get_defects_muted2()
-=======
         elif defect_name == 'comet':
             return self.get_defects_comet()
->>>>>>> 6cd4859b
         else:
             raise Exception('unknown defect name ({0})'.format(defect_name))
 
@@ -1216,14 +1210,10 @@
 
     run(directory='wavs/origin',
         filter_fun=lambda f: True,
-<<<<<<< HEAD
         defects_names=['snap', 'snap2', 'muted',
                        'muted2'
                        ])
-=======
-        defects_names=['snap', 'snap2', 'muted'])
         # defects_names=['comet'])
->>>>>>> 6cd4859b
 
 
 # ==================================================================================================